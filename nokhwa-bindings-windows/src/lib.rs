--- conflicted
+++ resolved
@@ -672,15 +672,9 @@
                 let ptr_receiver = receiver.as_mut_ptr();
                 if let Err(why) = self.source_reader.GetServiceForStream(
                     MF_SOURCE_READER_MEDIASOURCE,
-<<<<<<< HEAD
-                    &MF_MEDIASOURCE_SERVICE,
-                    &IMFMediaSource::IID,
-                    std::ptr::addr_of_mut!(ptr_receiver).cast::<*mut std::ffi::c_void>(),
-=======
                     &GUID_NULL,
                     &IAMCameraControl::IID,
                     (ptr_receiver as *mut IAMCameraControl).cast::<*mut std::ffi::c_void>(),
->>>>>>> d059d571
                 ) {
                     return Err(BindingError::GUIDSetError(
                         "MF_SOURCE_READER_MEDIASOURCE".to_string(),
@@ -1238,12 +1232,10 @@
 #[allow(clippy::missing_errors_doc)]
 #[allow(clippy::unused_self)]
 pub mod wmf {
-    use nokhwa_core::{
-        error::NokhwaError,
-        types::{
-            CameraControl, CameraFormat, CameraIndex, CameraInfo, ControlValueSetter,
-            KnownCameraControl,
-        },
+    use nokhwa_core::error::NokhwaError;
+    use nokhwa_core::types::{
+        CameraControl, CameraFormat, CameraIndex, CameraInfo, ControlValueSetter,
+        KnownCameraControl,
     };
     use std::borrow::Cow;
 
